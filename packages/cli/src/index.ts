--- conflicted
+++ resolved
@@ -3,25 +3,17 @@
 import { Command } from 'commander';
 import figlet from 'figlet';
 
-<<<<<<< HEAD
-import { startServer } from './commands/dev.js';
-=======
 import { createNewAgent } from './commands/agents/createNewAgent.js';
 import { listAgents } from './commands/agents/listAgents.js';
 import { updateAgentIndexFile } from './commands/agents/updateAgentFile.js';
-import { build, dev } from './commands/dev.js';
->>>>>>> 9a60df56
 import { generate } from './commands/generate.js';
 import { init } from './commands/init.js';
 import { installEngineDeps } from './commands/installEngineDeps.js';
 import { migrate } from './commands/migrate.js';
 import { provision } from './commands/provision.js';
 import { getEnv } from './utils/getEnv.js';
-<<<<<<< HEAD
 import { serve } from './commands/serve.js';
-=======
 import { setupEnvFile } from './utils/setupEnvFile.js';
->>>>>>> 9a60df56
 
 const program = new Command();
 const version = '0.1.57-alpha.4';
