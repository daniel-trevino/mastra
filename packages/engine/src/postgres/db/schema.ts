--- conflicted
+++ resolved
@@ -1,12 +1,6 @@
 import { createId } from '@paralleldrive/cuid2';
 import { relations, sql } from 'drizzle-orm';
 
-<<<<<<< HEAD
-import { pgTable, text, timestamp, varchar, boolean, jsonb, integer, pgEnum, index, unique } from 'drizzle-orm/pg-core';
-
-// Enums
-export const propertyTypeEnum = pgEnum('PropertyType', [
-=======
 import {
   text,
   timestamp,
@@ -24,7 +18,6 @@
 
 // Enums
 export const propertyTypeEnum = mastraSchema.enum('PropertyType', [
->>>>>>> 3a46db80
   'LONG_TEXT',
   'SINGLE_LINE_TEXT',
   'SINGLE_SELECT',
@@ -48,17 +41,10 @@
   'JSON_ARRAY',
 ]);
 
-<<<<<<< HEAD
-export const recordStatusEnum = pgEnum('RecordStatus', ['ACTIVE', 'ARCHIVED']);
-
-// Connections Table
-export const connections = pgTable(
-=======
 export const recordStatusEnum = mastraSchema.enum('RecordStatus', ['ACTIVE', 'ARCHIVED']);
 
 // Connections Table
 export const connections = mastraSchema.table(
->>>>>>> 3a46db80
   'connections',
   {
     id: text()
@@ -78,20 +64,12 @@
   },
   t => ({
     subscriptionIdIdx: index('subscriptionIdIdx').on(t.subscriptionId),
-<<<<<<< HEAD
-    connectionsUnique: unique('connectionNameUnique').on(t.connectionId, t.name),
-=======
     connectionsUque: unique('connectionNameUnique').on(t.connectionId, t.name),
->>>>>>> 3a46db80
   }),
 );
 
 // Entities Table
-<<<<<<< HEAD
-export const entities = pgTable(
-=======
 export const entities = mastraSchema.table(
->>>>>>> 3a46db80
   'entity',
   {
     id: text()
@@ -109,11 +87,7 @@
   }),
 );
 
-<<<<<<< HEAD
-export const properties = pgTable('properties', {
-=======
 export const properties = mastraSchema.table('properties', {
->>>>>>> 3a46db80
   id: text()
     .primaryKey()
     .$defaultFn(() => createId()),
@@ -129,11 +103,7 @@
 });
 
 // Credentials Table
-<<<<<<< HEAD
-export const credentials = pgTable('credentials', {
-=======
 export const credentials = mastraSchema.table('credentials', {
->>>>>>> 3a46db80
   id: text()
     .primaryKey()
     .$defaultFn(() => createId()),
@@ -149,11 +119,7 @@
 });
 
 // Records Table
-<<<<<<< HEAD
-export const records = pgTable(
-=======
 export const records = mastraSchema.table(
->>>>>>> 3a46db80
   'records',
   {
     id: text()
