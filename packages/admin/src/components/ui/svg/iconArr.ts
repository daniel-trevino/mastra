--- conflicted
+++ resolved
@@ -22,11 +22,8 @@
   'search',
   'text',
   'trash',
-<<<<<<< HEAD
   'unplug',
-=======
   'warning-square',
->>>>>>> 6adf714a
   'workflow',
   'zoom-in',
 ];