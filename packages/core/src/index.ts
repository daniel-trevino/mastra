import { PrismaClient } from '@prisma/client';
import { IntegrationPlugin } from './plugin';
import {
  IntegrationAction,
  IntegrationActionExcutorParams,
  IntegrationEvent,
} from './types';
import { omitBy } from 'lodash';
import { DataLayer } from './data-access';
import { AutomationBlueprint } from './workflows/types';
import { blueprintRunner } from './workflows/runner';

export interface Config {
  name: string;
  db: {
    provider: string;
    uri: string;
  };
  plugins: IntegrationPlugin[];
  systemActions: IntegrationAction[];
  systemEvents: IntegrationEvent[];
}

export const CORE_PLUGIN_NAME = 'SYSTEM';
<<<<<<< HEAD

export * from './types';
=======
export { DataLayer } from './data-access';
export * from './types';
export { IntegrationPlugin } from './plugin';
export { IntegrationCredentialType } from './types';
export { FieldTypes, DataIntegration } from '@prisma/client';
export { IntegrationAuth } from './authenticator';
>>>>>>> ce0efb0b

class IntegrationFramework {
  //global events grouped by plugin
  globalEvents: Map<string, Record<string, IntegrationEvent>> = new Map();
  // global event handlers
  globalEventHandlers: any[] = [];
  // global actions grouped by plugin
  globalActions: Map<string, Record<string, IntegrationAction<any>>> =
    new Map();
  plugins: Map<string, IntegrationPlugin> = new Map();

  dataLayer: DataLayer;

  constructor({ dataLayer }: { dataLayer: DataLayer }) {
    this.dataLayer = dataLayer;
  }

  async connectedPlugins({ context }: { context: { connectionId: string } }) {
    const plugins = this.availablePlugins();
    const connectionChecks = await Promise.all(
      plugins.map(async ({ plugin }) => {
<<<<<<< HEAD
        const connection = await this.dataLayer.getConnectionById({
          connectionId: context.connectionId,
          name: plugin.name,
        });
=======
        const connection =
          await this.dataLayer.getDataIntegrationByConnectionId({
            connectionId: context.connectionId,
            name: plugin.name,
          });
>>>>>>> ce0efb0b
        return { plugin, connected: !!connection };
      })
    );
    return connectionChecks
      .filter(({ connected }) => connected)
      .map(({ plugin }) => plugin);
  }

  registerPlugin(pluginDefinition: IntegrationPlugin) {
    const { name } = pluginDefinition;
<<<<<<< HEAD
=======
    pluginDefinition.attachDataLayer({ dataLayer: this.dataLayer });

>>>>>>> ce0efb0b
    this.plugins.set(name, pluginDefinition);

    pluginDefinition.defineEvents();

    this.registerEvents({
      events: Object.values(pluginDefinition.getEvents()),
      pluginName: name,
    });
<<<<<<< HEAD

    pluginDefinition.defineActions();

    this.registerActions({
      actions: Object.values(pluginDefinition.getActions()),
      pluginName: name,
    });

    this.globalEventHandlers.push(...pluginDefinition.getEventHandlers());
  }

  registerEvents({
    events,
    pluginName = CORE_PLUGIN_NAME,
  }: {
    events: IntegrationEvent[];
    pluginName?: string;
  }) {
    const pluginEvents = this.globalEvents.get(pluginName) || {};
    this.globalEvents.set(pluginName, {
      ...pluginEvents,
      ...events.reduce((acc, event) => ({ ...acc, [event.key]: event }), {}),
    });
  }

  registerActions({
    actions,
    pluginName = CORE_PLUGIN_NAME,
  }: {
    actions: IntegrationAction[];
    pluginName?: string;
  }) {
    const pluginActions = this.globalActions.get(pluginName) || {};
    this.globalActions.set(pluginName, {
      ...pluginActions,
      ...actions.reduce(
        (acc, action) => ({ ...acc, [action.type]: action }),
        {}
      ),
    });
  }

  availablePlugins() {
    return Array.from(this.plugins.entries()).map(([name, plugin]) => {
      return {
        name,
        plugin,
      };
    });
  }

  getPlugin(name: string) {
    return this.plugins.get(name);
  }

  getGlobalEvents() {
    return this.globalEvents;
  }

  getSystemEvents() {
    const events = this.globalEvents.get(CORE_PLUGIN_NAME);
    return omitBy(events, (value) => value.triggerProperties?.isHidden);
  }

  getEventsByPlugin(name: string) {
    return this.globalEvents.get(name);
  }

  getGlobalEventHandlers() {
    return this.globalEventHandlers;
  }

  getActions() {
    return this.globalActions;
  }

  getSystemActions() {
    return this.globalActions.get(CORE_PLUGIN_NAME);
  }

  getActionsByPlugin(name: string, includeHidden?: boolean) {
    const pluginActions = this.globalActions.get(name);

    if (includeHidden) {
      return pluginActions;
=======

    pluginDefinition.defineActions();

    this.registerActions({
      actions: Object.values(pluginDefinition.getActions()),
      pluginName: name,
    });

    this.globalEventHandlers.push(...pluginDefinition.getEventHandlers());
  }

  registerEvents({
    events,
    pluginName = CORE_PLUGIN_NAME,
  }: {
    events: IntegrationEvent[];
    pluginName?: string;
  }) {
    const pluginEvents = this.globalEvents.get(pluginName) || {};
    this.globalEvents.set(pluginName, {
      ...pluginEvents,
      ...events.reduce((acc, event) => ({ ...acc, [event.key]: event }), {}),
    });
  }

  registerActions({
    actions,
    pluginName = CORE_PLUGIN_NAME,
  }: {
    actions: IntegrationAction[];
    pluginName?: string;
  }) {
    const pluginActions = this.globalActions.get(pluginName) || {};
    this.globalActions.set(pluginName, {
      ...pluginActions,
      ...actions.reduce(
        (acc, action) => ({ ...acc, [action.type]: action }),
        {}
      ),
    });
  }

  availablePlugins() {
    return Array.from(this.plugins.entries()).map(([name, plugin]) => {
      return {
        name,
        plugin,
      };
    });
  }

  getPlugin(name: string) {
    return this.plugins.get(name);
  }

  getGlobalEvents() {
    return this.globalEvents;
  }

  getSystemEvents() {
    const events = this.globalEvents.get(CORE_PLUGIN_NAME);
    return omitBy(events, (value) => value.triggerProperties?.isHidden);
  }

  getEventsByPlugin(name: string) {
    return this.globalEvents.get(name);
  }

  getGlobalEventHandlers() {
    return this.globalEventHandlers;
  }

  getActions() {
    return this.globalActions;
  }

  getSystemActions() {
    return this.globalActions.get(CORE_PLUGIN_NAME);
  }

  getActionsByPlugin(name: string, includeHidden?: boolean) {
    const pluginActions = this.globalActions.get(name);

    if (includeHidden) {
      return pluginActions;
    }
    return omitBy(pluginActions, (value) => value.isHidden);
  }

  async executeAction({
    pluginName = CORE_PLUGIN_NAME,
    action,
    payload,
  }: {
    pluginName?: string;
    action: string;
    payload: IntegrationActionExcutorParams<any>;
  }) {
    if (pluginName === CORE_PLUGIN_NAME) {
      const actionExecutor = this.globalActions.get(CORE_PLUGIN_NAME)?.[action];

      if (!actionExecutor) {
        throw new Error(`No global action exists for ${action}`);
      }

      return actionExecutor.executor(payload);
>>>>>>> ce0efb0b
    }
    return omitBy(pluginActions, (value) => value.isHidden);
  }

<<<<<<< HEAD
  async executeAction({
    pluginName = CORE_PLUGIN_NAME,
    action,
    payload,
  }: {
    pluginName?: string;
    action: string;
    payload: IntegrationActionExcutorParams<any>;
  }) {
    if (pluginName === CORE_PLUGIN_NAME) {
      const actionExecutor = this.globalActions.get(CORE_PLUGIN_NAME)?.[action];

      if (!actionExecutor) {
        throw new Error(`No global action exists for ${action}`);
      }

      return actionExecutor.executor(payload);
    }

    const plugin = this.getPlugin(pluginName);
    if (!plugin) {
      throw new Error(`No plugin exists for ${pluginName}`);
    }

    const actionExecutor = plugin.getActions()?.[action];

    if (!actionExecutor) {
      throw new Error(`No action exists for ${action} in ${pluginName}`);
    }

    return actionExecutor.executor(payload);
=======
    const plugin = this.getPlugin(pluginName);
    if (!plugin) {
      throw new Error(`No plugin exists for ${pluginName}`);
    }

    const actionExecutor = plugin.getActions()?.[action];

    if (!actionExecutor) {
      throw new Error(`No action exists for ${action} in ${pluginName}`);
    }

    return actionExecutor.executor(payload);
  }

  async runBlueprint({ blueprint }: { blueprint: AutomationBlueprint }) {
    const frameworkActions = Object.values(this.getActions()).reduce(
      (acc, v) => {
        const actionKey = Object.entries(v)[0][0];
        const actionVal = Object.entries(v)[0][1];
        acc[actionKey] = actionVal;
        return acc;
      },
      {}
    );

    const frameworkEvents = Object.values(this.getGlobalEvents()).reduce(
      (acc, v) => {
        const eventKey = Object.entries(v)[0][0];
        const eventVal = Object.entries(v)[0][1];
        acc[eventKey] = eventVal;
        return acc;
      },
      {}
    );

    await blueprintRunner({
      dataCtx: {},
      blueprint,
      frameworkActions,
      frameworkEvents,
    });
>>>>>>> ce0efb0b
  }
}

export function createFramework(config: Config) {
  console.log(JSON.stringify(config, null, 2));
  let db;

  if (config.db.provider === 'postgres') {
    db = new PrismaClient({ datasources: { db: { url: config.db.uri } } });
  }

  if (!db) {
    throw new Error('No database config/provider found');
  }

  const dataLayer = new DataLayer({ db });
  const framework = new IntegrationFramework({ dataLayer });

  // Register plugins
  config.plugins.forEach((plugin) => {
    framework.registerPlugin(plugin);
  });

  // Register System actions
  framework.registerActions({
    actions: config.systemActions,
  });

  // Register System events
  framework.registerEvents({
    events: config.systemEvents,
  });

  return framework;
}<|MERGE_RESOLUTION|>--- conflicted
+++ resolved
@@ -22,17 +22,12 @@
 }
 
 export const CORE_PLUGIN_NAME = 'SYSTEM';
-<<<<<<< HEAD
-
-export * from './types';
-=======
 export { DataLayer } from './data-access';
 export * from './types';
 export { IntegrationPlugin } from './plugin';
 export { IntegrationCredentialType } from './types';
 export { FieldTypes, DataIntegration } from '@prisma/client';
 export { IntegrationAuth } from './authenticator';
->>>>>>> ce0efb0b
 
 class IntegrationFramework {
   //global events grouped by plugin
@@ -54,18 +49,11 @@
     const plugins = this.availablePlugins();
     const connectionChecks = await Promise.all(
       plugins.map(async ({ plugin }) => {
-<<<<<<< HEAD
-        const connection = await this.dataLayer.getConnectionById({
-          connectionId: context.connectionId,
-          name: plugin.name,
-        });
-=======
         const connection =
           await this.dataLayer.getDataIntegrationByConnectionId({
             connectionId: context.connectionId,
             name: plugin.name,
           });
->>>>>>> ce0efb0b
         return { plugin, connected: !!connection };
       })
     );
@@ -76,11 +64,8 @@
 
   registerPlugin(pluginDefinition: IntegrationPlugin) {
     const { name } = pluginDefinition;
-<<<<<<< HEAD
-=======
     pluginDefinition.attachDataLayer({ dataLayer: this.dataLayer });
 
->>>>>>> ce0efb0b
     this.plugins.set(name, pluginDefinition);
 
     pluginDefinition.defineEvents();
@@ -89,7 +74,6 @@
       events: Object.values(pluginDefinition.getEvents()),
       pluginName: name,
     });
-<<<<<<< HEAD
 
     pluginDefinition.defineActions();
 
@@ -175,92 +159,6 @@
 
     if (includeHidden) {
       return pluginActions;
-=======
-
-    pluginDefinition.defineActions();
-
-    this.registerActions({
-      actions: Object.values(pluginDefinition.getActions()),
-      pluginName: name,
-    });
-
-    this.globalEventHandlers.push(...pluginDefinition.getEventHandlers());
-  }
-
-  registerEvents({
-    events,
-    pluginName = CORE_PLUGIN_NAME,
-  }: {
-    events: IntegrationEvent[];
-    pluginName?: string;
-  }) {
-    const pluginEvents = this.globalEvents.get(pluginName) || {};
-    this.globalEvents.set(pluginName, {
-      ...pluginEvents,
-      ...events.reduce((acc, event) => ({ ...acc, [event.key]: event }), {}),
-    });
-  }
-
-  registerActions({
-    actions,
-    pluginName = CORE_PLUGIN_NAME,
-  }: {
-    actions: IntegrationAction[];
-    pluginName?: string;
-  }) {
-    const pluginActions = this.globalActions.get(pluginName) || {};
-    this.globalActions.set(pluginName, {
-      ...pluginActions,
-      ...actions.reduce(
-        (acc, action) => ({ ...acc, [action.type]: action }),
-        {}
-      ),
-    });
-  }
-
-  availablePlugins() {
-    return Array.from(this.plugins.entries()).map(([name, plugin]) => {
-      return {
-        name,
-        plugin,
-      };
-    });
-  }
-
-  getPlugin(name: string) {
-    return this.plugins.get(name);
-  }
-
-  getGlobalEvents() {
-    return this.globalEvents;
-  }
-
-  getSystemEvents() {
-    const events = this.globalEvents.get(CORE_PLUGIN_NAME);
-    return omitBy(events, (value) => value.triggerProperties?.isHidden);
-  }
-
-  getEventsByPlugin(name: string) {
-    return this.globalEvents.get(name);
-  }
-
-  getGlobalEventHandlers() {
-    return this.globalEventHandlers;
-  }
-
-  getActions() {
-    return this.globalActions;
-  }
-
-  getSystemActions() {
-    return this.globalActions.get(CORE_PLUGIN_NAME);
-  }
-
-  getActionsByPlugin(name: string, includeHidden?: boolean) {
-    const pluginActions = this.globalActions.get(name);
-
-    if (includeHidden) {
-      return pluginActions;
     }
     return omitBy(pluginActions, (value) => value.isHidden);
   }
@@ -282,44 +180,8 @@
       }
 
       return actionExecutor.executor(payload);
->>>>>>> ce0efb0b
-    }
-    return omitBy(pluginActions, (value) => value.isHidden);
-  }
-
-<<<<<<< HEAD
-  async executeAction({
-    pluginName = CORE_PLUGIN_NAME,
-    action,
-    payload,
-  }: {
-    pluginName?: string;
-    action: string;
-    payload: IntegrationActionExcutorParams<any>;
-  }) {
-    if (pluginName === CORE_PLUGIN_NAME) {
-      const actionExecutor = this.globalActions.get(CORE_PLUGIN_NAME)?.[action];
-
-      if (!actionExecutor) {
-        throw new Error(`No global action exists for ${action}`);
-      }
-
-      return actionExecutor.executor(payload);
-    }
-
-    const plugin = this.getPlugin(pluginName);
-    if (!plugin) {
-      throw new Error(`No plugin exists for ${pluginName}`);
-    }
-
-    const actionExecutor = plugin.getActions()?.[action];
-
-    if (!actionExecutor) {
-      throw new Error(`No action exists for ${action} in ${pluginName}`);
-    }
-
-    return actionExecutor.executor(payload);
-=======
+    }
+
     const plugin = this.getPlugin(pluginName);
     if (!plugin) {
       throw new Error(`No plugin exists for ${pluginName}`);
@@ -361,7 +223,6 @@
       frameworkActions,
       frameworkEvents,
     });
->>>>>>> ce0efb0b
   }
 }
 
